This example uses the I18nPlugin in combination with the multi-compiler feature.

The `webpack.config.js` exports an array of all config combinations that should be compiled. In this example two different parameters for the I18nPlugin are used.

The I18nPlugin replaces every occurrence of the i18n function `__(...)` with a const string. i. e. `__("Hello World")` with `"Hello World"` resp. `"Hallo Welt"`.


# example.js

``` javascript
console.log(__("Hello World"));
console.log(__("Missing Text"));
```

# webpack.config.js

``` javascript
var path = require("path");
var I18nPlugin = require("i18n-webpack-plugin");
var languages = {
	"en": null,
	"de": require("./de.json")
};
module.exports = Object.keys(languages).map(function(language) {
	return {
		name: language,
		// mode: "development || "production",
		entry: "./example",
		output: {
			path: path.join(__dirname, "dist"),
			filename: language + ".output.js"
		},
		plugins: [
			new I18nPlugin(
				languages[language]
			)
		]
	};
});
```

# de.json

``` javascript
{
	"Hello World": "Hallo Welt"
}
```

# dist/de.output.js

<details><summary><code>/******/ (function(modules) { /* webpackBootstrap */ })</code></summary>

``` javascript
/******/ (function(modules) { // webpackBootstrap
/******/ 	// The module cache
/******/ 	var installedModules = {};
/******/
/******/ 	// The require function
/******/ 	function __webpack_require__(moduleId) {
/******/
/******/ 		// Check if module is in cache
/******/ 		if(installedModules[moduleId]) {
/******/ 			return installedModules[moduleId].exports;
/******/ 		}
/******/ 		// Create a new module (and put it into the cache)
/******/ 		var module = installedModules[moduleId] = {
/******/ 			i: moduleId,
/******/ 			l: false,
/******/ 			exports: {}
/******/ 		};
/******/
/******/ 		// Execute the module function
/******/ 		modules[moduleId].call(module.exports, module, module.exports, __webpack_require__);
/******/
/******/ 		// Flag the module as loaded
/******/ 		module.l = true;
/******/
/******/ 		// Return the exports of the module
/******/ 		return module.exports;
/******/ 	}
/******/
/******/
/******/ 	// expose the modules object (__webpack_modules__)
/******/ 	__webpack_require__.m = modules;
/******/
/******/ 	// expose the module cache
/******/ 	__webpack_require__.c = installedModules;
/******/
/******/ 	// define getter function for harmony exports
/******/ 	__webpack_require__.d = function(exports, name, getter) {
/******/ 		if(!__webpack_require__.o(exports, name)) {
/******/ 			Object.defineProperty(exports, name, {
/******/ 				configurable: false,
/******/ 				enumerable: true,
/******/ 				get: getter
/******/ 			});
/******/ 		}
/******/ 	};
/******/
/******/ 	// define __esModule on exports
/******/ 	__webpack_require__.r = function(exports) {
/******/ 		Object.defineProperty(exports, '__esModule', { value: true });
/******/ 	};
/******/
/******/ 	// getDefaultExport function for compatibility with non-harmony modules
/******/ 	__webpack_require__.n = function(module) {
/******/ 		var getter = module && module.__esModule ?
/******/ 			function getDefault() { return module['default']; } :
/******/ 			function getModuleExports() { return module; };
/******/ 		__webpack_require__.d(getter, 'a', getter);
/******/ 		return getter;
/******/ 	};
/******/
/******/ 	// Object.prototype.hasOwnProperty.call
/******/ 	__webpack_require__.o = function(object, property) { return Object.prototype.hasOwnProperty.call(object, property); };
/******/
/******/ 	// __webpack_public_path__
/******/ 	__webpack_require__.p = "dist/";
/******/
/******/
/******/ 	// Load entry module and return exports
/******/ 	return __webpack_require__(__webpack_require__.s = 0);
/******/ })
/************************************************************************/
```

</details>

``` javascript
/******/ ([
/* 0 */
/*!********************!*\
  !*** ./example.js ***!
  \********************/
<<<<<<< HEAD
/*! no static exports found */
=======
/*! dynamic exports provided */
/*! all exports used */
>>>>>>> f0105466
/***/ (function(module, exports, __webpack_require__) {

console.log("Hallo Welt");
console.log("Missing Text");

/***/ })
/******/ ]);
```

# dist/en.output.js

``` javascript
/******/ (function(modules) { // webpackBootstrap
/******/ 	// The module cache
/******/ 	var installedModules = {};
/******/
/******/ 	// The require function
/******/ 	function __webpack_require__(moduleId) {
/******/
/******/ 		// Check if module is in cache
/******/ 		if(installedModules[moduleId]) {
/******/ 			return installedModules[moduleId].exports;
/******/ 		}
/******/ 		// Create a new module (and put it into the cache)
/******/ 		var module = installedModules[moduleId] = {
/******/ 			i: moduleId,
/******/ 			l: false,
/******/ 			exports: {}
/******/ 		};
/******/
/******/ 		// Execute the module function
/******/ 		modules[moduleId].call(module.exports, module, module.exports, __webpack_require__);
/******/
/******/ 		// Flag the module as loaded
/******/ 		module.l = true;
/******/
/******/ 		// Return the exports of the module
/******/ 		return module.exports;
/******/ 	}
/******/
/******/
/******/ 	// expose the modules object (__webpack_modules__)
/******/ 	__webpack_require__.m = modules;
/******/
/******/ 	// expose the module cache
/******/ 	__webpack_require__.c = installedModules;
/******/
/******/ 	// define getter function for harmony exports
/******/ 	__webpack_require__.d = function(exports, name, getter) {
/******/ 		if(!__webpack_require__.o(exports, name)) {
/******/ 			Object.defineProperty(exports, name, {
/******/ 				configurable: false,
/******/ 				enumerable: true,
/******/ 				get: getter
/******/ 			});
/******/ 		}
/******/ 	};
/******/
/******/ 	// define __esModule on exports
/******/ 	__webpack_require__.r = function(exports) {
/******/ 		Object.defineProperty(exports, '__esModule', { value: true });
/******/ 	};
/******/
/******/ 	// getDefaultExport function for compatibility with non-harmony modules
/******/ 	__webpack_require__.n = function(module) {
/******/ 		var getter = module && module.__esModule ?
/******/ 			function getDefault() { return module['default']; } :
/******/ 			function getModuleExports() { return module; };
/******/ 		__webpack_require__.d(getter, 'a', getter);
/******/ 		return getter;
/******/ 	};
/******/
/******/ 	// Object.prototype.hasOwnProperty.call
/******/ 	__webpack_require__.o = function(object, property) { return Object.prototype.hasOwnProperty.call(object, property); };
/******/
/******/ 	// __webpack_public_path__
/******/ 	__webpack_require__.p = "dist/";
/******/
/******/
/******/ 	// Load entry module and return exports
/******/ 	return __webpack_require__(__webpack_require__.s = 0);
/******/ })
/************************************************************************/
/******/ ([
/* 0 */
/*!********************!*\
  !*** ./example.js ***!
  \********************/
<<<<<<< HEAD
/*! no static exports found */
=======
/*! dynamic exports provided */
/*! all exports used */
>>>>>>> f0105466
/***/ (function(module, exports, __webpack_require__) {

console.log("Hello World");
console.log("Missing Text");

/***/ })
/******/ ]);
```

# Info

## Unoptimized

```
<<<<<<< HEAD
Hash: 0a1b2c3d4e5f6a7b8c9d
Version: webpack next
=======
Hash: b61d16621736c97f557ecfc55ada03fb1fa10004
Version: webpack 3.11.0
>>>>>>> f0105466
Child en:
    Hash: 0a1b2c3d4e5f6a7b8c9d
           Asset     Size  Chunks             Chunk Names
    en.output.js  2.8 KiB       0  [emitted]  main
    Entrypoint main = en.output.js
    chunk    {0} en.output.js (main) 65 bytes [entry] [rendered]
        > ./example main
        [0] ./example.js 65 bytes {0} [built]
            single entry ./example  main
Child de:
<<<<<<< HEAD
    Hash: 0a1b2c3d4e5f6a7b8c9d
=======
    Hash: cfc55ada03fb1fa10004
>>>>>>> f0105466
           Asset     Size  Chunks             Chunk Names
    de.output.js  2.8 KiB       0  [emitted]  main
    Entrypoint main = de.output.js
    chunk    {0} de.output.js (main) 65 bytes [entry] [rendered]
        > ./example main
        [0] ./example.js 65 bytes {0} [built] [1 warning]
            single entry ./example  main
    
    WARNING in ./example.js
    Missing localization: Missing Text
```

## Production mode

```
<<<<<<< HEAD
Hash: 0a1b2c3d4e5f6a7b8c9d
Version: webpack next
=======
Hash: b61d16621736c97f557ecfc55ada03fb1fa10004
Version: webpack 3.11.0
>>>>>>> f0105466
Child en:
    Hash: 0a1b2c3d4e5f6a7b8c9d
           Asset       Size  Chunks             Chunk Names
    en.output.js  606 bytes       0  [emitted]  main
    Entrypoint main = en.output.js
    chunk    {0} en.output.js (main) 65 bytes [entry] [rendered]
        > ./example main
        [0] ./example.js 65 bytes {0} [built]
            single entry ./example  main
Child de:
<<<<<<< HEAD
    Hash: 0a1b2c3d4e5f6a7b8c9d
=======
    Hash: cfc55ada03fb1fa10004
>>>>>>> f0105466
           Asset       Size  Chunks             Chunk Names
    de.output.js  605 bytes       0  [emitted]  main
    Entrypoint main = de.output.js
    chunk    {0} de.output.js (main) 65 bytes [entry] [rendered]
        > ./example main
        [0] ./example.js 65 bytes {0} [built] [1 warning]
            single entry ./example  main
    
    WARNING in ./example.js
    Missing localization: Missing Text
```<|MERGE_RESOLUTION|>--- conflicted
+++ resolved
@@ -133,12 +133,7 @@
 /*!********************!*\
   !*** ./example.js ***!
   \********************/
-<<<<<<< HEAD
 /*! no static exports found */
-=======
-/*! dynamic exports provided */
-/*! all exports used */
->>>>>>> f0105466
 /***/ (function(module, exports, __webpack_require__) {
 
 console.log("Hallo Welt");
@@ -227,12 +222,7 @@
 /*!********************!*\
   !*** ./example.js ***!
   \********************/
-<<<<<<< HEAD
 /*! no static exports found */
-=======
-/*! dynamic exports provided */
-/*! all exports used */
->>>>>>> f0105466
 /***/ (function(module, exports, __webpack_require__) {
 
 console.log("Hello World");
@@ -247,13 +237,8 @@
 ## Unoptimized
 
 ```
-<<<<<<< HEAD
 Hash: 0a1b2c3d4e5f6a7b8c9d
-Version: webpack next
-=======
-Hash: b61d16621736c97f557ecfc55ada03fb1fa10004
-Version: webpack 3.11.0
->>>>>>> f0105466
+Version: webpack 4.0.0-beta.1
 Child en:
     Hash: 0a1b2c3d4e5f6a7b8c9d
            Asset     Size  Chunks             Chunk Names
@@ -264,11 +249,7 @@
         [0] ./example.js 65 bytes {0} [built]
             single entry ./example  main
 Child de:
-<<<<<<< HEAD
-    Hash: 0a1b2c3d4e5f6a7b8c9d
-=======
-    Hash: cfc55ada03fb1fa10004
->>>>>>> f0105466
+    Hash: 0a1b2c3d4e5f6a7b8c9d
            Asset     Size  Chunks             Chunk Names
     de.output.js  2.8 KiB       0  [emitted]  main
     Entrypoint main = de.output.js
@@ -284,13 +265,8 @@
 ## Production mode
 
 ```
-<<<<<<< HEAD
 Hash: 0a1b2c3d4e5f6a7b8c9d
-Version: webpack next
-=======
-Hash: b61d16621736c97f557ecfc55ada03fb1fa10004
-Version: webpack 3.11.0
->>>>>>> f0105466
+Version: webpack 4.0.0-beta.1
 Child en:
     Hash: 0a1b2c3d4e5f6a7b8c9d
            Asset       Size  Chunks             Chunk Names
@@ -301,11 +277,7 @@
         [0] ./example.js 65 bytes {0} [built]
             single entry ./example  main
 Child de:
-<<<<<<< HEAD
-    Hash: 0a1b2c3d4e5f6a7b8c9d
-=======
-    Hash: cfc55ada03fb1fa10004
->>>>>>> f0105466
+    Hash: 0a1b2c3d4e5f6a7b8c9d
            Asset       Size  Chunks             Chunk Names
     de.output.js  605 bytes       0  [emitted]  main
     Entrypoint main = de.output.js
