/*
	MIT License http://www.opensource.org/licenses/mit-license.php
	Author Tobias Koppers @sokra
*/
"use strict";
let nextIdent = 0;

class CommonsChunkPlugin {
	constructor(options) {
		if(arguments.length > 1) {
			throw new Error(`Deprecation notice: CommonsChunkPlugin now only takes a single argument. Either an options
object *or* the name of the chunk.
Example: if your old code looked like this:
	new webpack.optimize.CommonsChunkPlugin('vendor', 'vendor.bundle.js')
You would change it to:
	new webpack.optimize.CommonsChunkPlugin({ name: 'vendor', filename: 'vendor.bundle.js' })
The available options are:
	name: string
	names: string[]
	filename: string
	minChunks: number
	chunks: string[]
	children: boolean
	async: boolean
	minSize: number`);
		}

		const normalizedOptions = this.normalizeOptions(options);

		this.chunkNames = normalizedOptions.chunkNames;
		this.filenameTemplate = normalizedOptions.filenameTemplate;
		this.minChunks = normalizedOptions.minChunks;
		this.selectedChunks = normalizedOptions.selectedChunks;
		this.children = normalizedOptions.children;
		this.deepChildren = normalizedOptions.deepChildren;
		this.async = normalizedOptions.async;
		this.minSize = normalizedOptions.minSize;
		this.ident = __filename + (nextIdent++);
	}

	normalizeOptions(options) {
		if(Array.isArray(options)) {
			return {
				chunkNames: options,
			};
		}

		if(typeof options === "string") {
			return {
				chunkNames: [options],
			};
		}

		// options.children and options.chunk may not be used together
		if(options.children && options.chunks) {
			throw new Error("You can't and it does not make any sense to use \"children\" and \"chunk\" options together.");
		}

		/**
		 * options.async and options.filename are also not possible together
		 * as filename specifies how the chunk is called but "async" implies
		 * that webpack will take care of loading this file.
		 */
		if(options.async && options.filename) {
			throw new Error(`You can not specify a filename if you use the "async" option.
You can however specify the name of the async chunk by passing the desired string as the "async" option.`);
		}

		/**
		 * Make sure this is either an array or undefined.
		 * "name" can be a string and
		 * "names" a string or an array
		 */
		const chunkNames = options.name || options.names ? [].concat(options.name || options.names) : undefined;
		return {
			chunkNames: chunkNames,
			filenameTemplate: options.filename,
			minChunks: options.minChunks,
			selectedChunks: options.chunks,
			children: options.children,
			deepChildren: options.deepChildren,
			async: options.async,
			minSize: options.minSize
		};
	}

	apply(compiler) {
		compiler.plugin("this-compilation", (compilation) => {
			compilation.plugin(["optimize-chunks", "optimize-extracted-chunks"], (chunks) => {
				// only optimize once
				if(compilation[this.ident]) return;
				compilation[this.ident] = true;

				/**
				 * Creates a list of "common"" chunks based on the options.
				 * The list is made up of preexisting or newly created chunks.
				 * - If chunk has the name as specified in the chunkNames it is put in the list
				 * - If no chunk with the name as given in chunkNames exists a new chunk is created and added to the list
				 *
				 * These chunks are the "targets" for extracted modules.
				 */
				const targetChunks = this.getTargetChunks(chunks, compilation, this.chunkNames, this.children, this.async);

				// iterate over all our new chunks
				targetChunks.forEach((targetChunk, idx) => {

					/**
					 * These chunks are subject to get "common" modules extracted and moved to the common chunk
					 */
<<<<<<< HEAD
					const affectedChunks = this.getAffectedChunks(compilation, chunks, targetChunk, targetChunks, idx, this.selectedChunks, this.async, this.deepChildren, this.children);
=======
					const affectedChunks = this.getAffectedChunks(compilation, chunks, targetChunk, targetChunks, idx, this.selectedChunks, this.async, this.children, this.deepChildren);
>>>>>>> 33818bcb

					// bail if no chunk is affected
					if(!affectedChunks) {
						return;
					}

					// If we are async create an async chunk now
					// override the "commonChunk" with the newly created async one and use it as commonChunk from now on
					let asyncChunk;
					if(this.async) {
						// If async chunk is one of the affected chunks, just use it
						asyncChunk = affectedChunks.filter(c => c.name === this.async)[0];
						// Elsewise create a new one
						if(!asyncChunk) {
							asyncChunk = this.createAsyncChunk(
								compilation,
								targetChunks.length <= 1 || typeof this.async !== "string" ? this.async :
								targetChunk.name ? `${this.async}-${targetChunk.name}` :
								true,
								targetChunk
							);
						}
						targetChunk = asyncChunk;
					}

					/**
					 * Check which modules are "common" and could be extracted to a "common" chunk
					 */
					const extractableModules = this.getExtractableModules(this.minChunks, affectedChunks, targetChunk);

					// If the minSize option is set check if the size extracted from the chunk is reached
					// else bail out here.
					// As all modules/commons are interlinked with each other, common modules would be extracted
					// if we reach this mark at a later common chunk. (quirky I guess).
					if(this.minSize) {
						const modulesSize = this.calculateModulesSize(extractableModules);
						// if too small, bail
						if(modulesSize < this.minSize)
							return;
					}

					// Remove modules that are moved to commons chunk from their original chunks
					// return all chunks that are affected by having modules removed - we need them later (apparently)
					const chunksWithExtractedModules = this.extractModulesAndReturnAffectedChunks(extractableModules, affectedChunks);

					// connect all extracted modules with the common chunk
					this.addExtractedModulesToTargetChunk(targetChunk, extractableModules);

					// set filenameTemplate for chunk
					if(this.filenameTemplate)
						targetChunk.filenameTemplate = this.filenameTemplate;

					// if we are async connect the blocks of the "reallyUsedChunk" - the ones that had modules removed -
					// with the commonChunk and get the origins for the asyncChunk (remember "asyncChunk === commonChunk" at this moment).
					// bail out
					if(this.async) {
						this.moveExtractedChunkBlocksToTargetChunk(chunksWithExtractedModules, targetChunk);
						asyncChunk.origins = this.extractOriginsOfChunksWithExtractedModules(chunksWithExtractedModules);
						return;
					}

					// we are not in "async" mode
					// connect used chunks with commonChunk - shouldnt this be reallyUsedChunks here?
					this.makeTargetChunkParentOfAffectedChunks(affectedChunks, targetChunk);
				});
				return true;
			});
		});
	}

	getTargetChunks(allChunks, compilation, chunkNames, children, asyncOption) {
		const asyncOrNoSelectedChunk = children || asyncOption;

		// we have specified chunk names
		if(chunkNames) {
			// map chunks by chunkName for quick access
			const allChunksNameMap = allChunks.reduce((map, chunk) => {
				if(chunk.name) {
					map.set(chunk.name, chunk);
				}
				return map;
			}, new Map());

			// Ensure we have a chunk per specified chunk name.
			// Reuse existing chunks if possible
			return chunkNames.map(chunkName => {
				if(allChunksNameMap.has(chunkName)) {
					return allChunksNameMap.get(chunkName);
				}
				// add the filtered chunks to the compilation
				return compilation.addChunk(chunkName);
			});
		}

		// we dont have named chunks specified, so we just take all of them
		if(asyncOrNoSelectedChunk) {
			return allChunks;
		}

		/**
		 * No chunk name(s) was specified nor is this an async/children commons chunk
		 */
		throw new Error(`You did not specify any valid target chunk settings.
Take a look at the "name"/"names" or async/children option.`);
	}

<<<<<<< HEAD
	getAffectedUnnamedChunks(affectedChunks, targetChunk, asyncOption, deepChildrenOption) {
		for(const chunk of targetChunk.chunksIterable) {
=======
	getAffectedUnnamedChunks(affectedChunks, targetChunk, rootChunk, asyncOption, deepChildrenOption) {
		let chunks = targetChunk.chunks;
		chunks && chunks.forEach((chunk) => {
>>>>>>> 33818bcb
			if(chunk.isInitial()) {
				continue;
			}
			// If all the parents of a chunk are either
			// a) the target chunk we started with
			// b) themselves affected chunks
			// we can assume that this chunk is an affected chunk too, as there is no way a chunk that
			// isn't only depending on the target chunk is a parent of the chunk tested
<<<<<<< HEAD
			if(asyncOption || chunk.getParents().every((parentChunk) => parentChunk === targetChunk || affectedChunks.has(parentChunk))) {
=======
			if(asyncOption || chunk.parents.every((parentChunk) => parentChunk === rootChunk || affectedChunks.has(parentChunk))) {
>>>>>>> 33818bcb
				// This check not only dedupes the affectedChunks but also guarantees we avoid endless loops
				if(!affectedChunks.has(chunk)) {
					// We mutate the affected chunks before going deeper, so the deeper levels and other branches
					// have the information of this chunk being affected for their assertion if a chunk should
					// not be affected
					affectedChunks.add(chunk);

					// We recurse down to all the children of the chunk, applying the same assumption.
					// This guarantees that if a chunk should be an affected chunk,
					// at the latest the last connection to the same chunk meets the
					// condition to add it to the affected chunks.
					if(deepChildrenOption === true) {
<<<<<<< HEAD
						this.getAffectedUnnamedChunks(affectedChunks, chunk, asyncOption, deepChildrenOption);
=======
						this.getAffectedUnnamedChunks(affectedChunks, chunk, rootChunk, asyncOption, deepChildrenOption);
>>>>>>> 33818bcb
					}
				}
			}
		}
	}

<<<<<<< HEAD
	getAffectedChunks(compilation, allChunks, targetChunk, targetChunks, currentIndex, selectedChunks, asyncOption, deepChildrenOption, children) {
		const asyncOrNoSelectedChunk = children || asyncOption;
=======
	getAffectedChunks(compilation, allChunks, targetChunk, targetChunks, currentIndex, selectedChunks, asyncOption, childrenOption, deepChildrenOption) {
		const asyncOrNoSelectedChunk = childrenOption || asyncOption;
>>>>>>> 33818bcb

		if(Array.isArray(selectedChunks)) {
			return allChunks.filter(chunk => {
				const notCommmonChunk = chunk !== targetChunk;
				const isSelectedChunk = selectedChunks.indexOf(chunk.name) > -1;
				return notCommmonChunk && isSelectedChunk;
			});
		}

		if(asyncOrNoSelectedChunk) {
			let affectedChunks = new Set();
<<<<<<< HEAD
			this.getAffectedUnnamedChunks(affectedChunks, targetChunk, asyncOption, deepChildrenOption);
=======
			this.getAffectedUnnamedChunks(affectedChunks, targetChunk, targetChunk, asyncOption, deepChildrenOption);
>>>>>>> 33818bcb
			return Array.from(affectedChunks);
		}

		/**
		 * past this point only entry chunks are allowed to become commonChunks
		 */
		if(targetChunk.getNumberOfParents() > 0) {
			compilation.errors.push(new Error("CommonsChunkPlugin: While running in normal mode it's not allowed to use a non-entry chunk (" + targetChunk.name + ")"));
			return;
		}

		/**
		 * If we find a "targetchunk" that is also a normal chunk (meaning it is probably specified as an entry)
		 * and the current target chunk comes after that and the found chunk has a runtime*
		 * make that chunk be an 'affected' chunk of the current target chunk.
		 *
		 * To understand what that means take a look at the "examples/chunkhash", this basically will
		 * result in the runtime to be extracted to the current target chunk.
		 *
		 * *runtime: the "runtime" is the "webpack"-block you may have seen in the bundles that resolves modules etc.
		 */
		return allChunks.filter((chunk) => {
			const found = targetChunks.indexOf(chunk);
			if(found >= currentIndex) return false;
			return chunk.isInitial();
		});
	}

	createAsyncChunk(compilation, asyncOption, targetChunk) {
		const asyncChunk = compilation.addChunk(typeof asyncOption === "string" ? asyncOption : undefined);
		asyncChunk.chunkReason = "async commons chunk";
		asyncChunk.extraAsync = true;
		asyncChunk.addParent(targetChunk);
		targetChunk.addChunk(asyncChunk);
		return asyncChunk;
	}

	// If minChunks is a function use that
	// otherwhise check if a module is used at least minChunks or 2 or usedChunks.length time
	getModuleFilter(minChunks, targetChunk, usedChunksLength) {
		if(typeof minChunks === "function") {
			return minChunks;
		}
		const minCount = (minChunks || Math.max(2, usedChunksLength));
		const isUsedAtLeastMinTimes = (module, count) => count >= minCount;
		return isUsedAtLeastMinTimes;
	}

	getExtractableModules(minChunks, usedChunks, targetChunk) {
		if(minChunks === Infinity) {
			return [];
		}

		// count how many chunks contain a module
		const commonModulesToCountMap = usedChunks.reduce((map, chunk) => {
			for(const module of chunk.modulesIterable) {
				const count = map.has(module) ? map.get(module) : 0;
				map.set(module, count + 1);
			}
			return map;
		}, new Map());

		// filter by minChunks
		const moduleFilterCount = this.getModuleFilter(minChunks, targetChunk, usedChunks.length);
		// filter by condition
		const moduleFilterCondition = (module, chunk) => {
			if(!module.chunkCondition) {
				return true;
			}
			return module.chunkCondition(chunk);
		};

		return Array.from(commonModulesToCountMap).filter(entry => {
			const module = entry[0];
			const count = entry[1];
			// if the module passes both filters, keep it.
			return moduleFilterCount(module, count) && moduleFilterCondition(module, targetChunk);
		}).map(entry => entry[0]);
	}

	calculateModulesSize(modules) {
		return modules.reduce((totalSize, module) => totalSize + module.size(), 0);
	}

	extractModulesAndReturnAffectedChunks(reallyUsedModules, usedChunks) {
		return reallyUsedModules.reduce((affectedChunksSet, module) => {
			for(const chunk of usedChunks) {
				// removeChunk returns true if the chunk was contained and succesfully removed
				// false if the module did not have a connection to the chunk in question
				if(module.removeChunk(chunk)) {
					affectedChunksSet.add(chunk);
				}
			}
			return affectedChunksSet;
		}, new Set());
	}

	addExtractedModulesToTargetChunk(chunk, modules) {
		for(const module of modules) {
			chunk.addModule(module);
			module.addChunk(chunk);
		}
	}

	makeTargetChunkParentOfAffectedChunks(usedChunks, commonChunk) {
		for(const chunk of usedChunks) {
			// set commonChunk as new sole parent
			chunk.setParents([commonChunk]);
			// add chunk to commonChunk
			commonChunk.addChunk(chunk);

			for(const entrypoint of chunk.entrypoints.slice()) {
				entrypoint.insertChunk(commonChunk, chunk);
			}
		}
	}

	moveExtractedChunkBlocksToTargetChunk(chunks, targetChunk) {
		for(const chunk of chunks) {
			if(chunk === targetChunk) continue;
			for(const block of chunk.blocksIterable) {
				if(block.chunks.indexOf(targetChunk) === -1) {
					block.chunks.unshift(targetChunk);
				}
				targetChunk.addBlock(block);
			}
		}
	}

	extractOriginsOfChunksWithExtractedModules(chunks) {
		const origins = [];
		for(const chunk of chunks) {
			for(const origin of chunk.origins) {
				const newOrigin = Object.create(origin);
				newOrigin.reasons = (origin.reasons || []).concat("async commons");
				origins.push(newOrigin);
			}
		}
		return origins;
	}
}

module.exports = CommonsChunkPlugin;<|MERGE_RESOLUTION|>--- conflicted
+++ resolved
@@ -107,11 +107,7 @@
 					/**
 					 * These chunks are subject to get "common" modules extracted and moved to the common chunk
 					 */
-<<<<<<< HEAD
-					const affectedChunks = this.getAffectedChunks(compilation, chunks, targetChunk, targetChunks, idx, this.selectedChunks, this.async, this.deepChildren, this.children);
-=======
 					const affectedChunks = this.getAffectedChunks(compilation, chunks, targetChunk, targetChunks, idx, this.selectedChunks, this.async, this.children, this.deepChildren);
->>>>>>> 33818bcb
 
 					// bail if no chunk is affected
 					if(!affectedChunks) {
@@ -218,14 +214,8 @@
 Take a look at the "name"/"names" or async/children option.`);
 	}
 
-<<<<<<< HEAD
-	getAffectedUnnamedChunks(affectedChunks, targetChunk, asyncOption, deepChildrenOption) {
+	getAffectedUnnamedChunks(affectedChunks, targetChunk, rootChunk, asyncOption, deepChildrenOption) {
 		for(const chunk of targetChunk.chunksIterable) {
-=======
-	getAffectedUnnamedChunks(affectedChunks, targetChunk, rootChunk, asyncOption, deepChildrenOption) {
-		let chunks = targetChunk.chunks;
-		chunks && chunks.forEach((chunk) => {
->>>>>>> 33818bcb
 			if(chunk.isInitial()) {
 				continue;
 			}
@@ -234,11 +224,7 @@
 			// b) themselves affected chunks
 			// we can assume that this chunk is an affected chunk too, as there is no way a chunk that
 			// isn't only depending on the target chunk is a parent of the chunk tested
-<<<<<<< HEAD
-			if(asyncOption || chunk.getParents().every((parentChunk) => parentChunk === targetChunk || affectedChunks.has(parentChunk))) {
-=======
-			if(asyncOption || chunk.parents.every((parentChunk) => parentChunk === rootChunk || affectedChunks.has(parentChunk))) {
->>>>>>> 33818bcb
+			if(asyncOption || chunk.getParents().every((parentChunk) => parentChunk === rootChunk || affectedChunks.has(parentChunk))) {
 				// This check not only dedupes the affectedChunks but also guarantees we avoid endless loops
 				if(!affectedChunks.has(chunk)) {
 					// We mutate the affected chunks before going deeper, so the deeper levels and other branches
@@ -251,24 +237,15 @@
 					// at the latest the last connection to the same chunk meets the
 					// condition to add it to the affected chunks.
 					if(deepChildrenOption === true) {
-<<<<<<< HEAD
-						this.getAffectedUnnamedChunks(affectedChunks, chunk, asyncOption, deepChildrenOption);
-=======
 						this.getAffectedUnnamedChunks(affectedChunks, chunk, rootChunk, asyncOption, deepChildrenOption);
->>>>>>> 33818bcb
 					}
 				}
 			}
 		}
 	}
 
-<<<<<<< HEAD
-	getAffectedChunks(compilation, allChunks, targetChunk, targetChunks, currentIndex, selectedChunks, asyncOption, deepChildrenOption, children) {
-		const asyncOrNoSelectedChunk = children || asyncOption;
-=======
 	getAffectedChunks(compilation, allChunks, targetChunk, targetChunks, currentIndex, selectedChunks, asyncOption, childrenOption, deepChildrenOption) {
 		const asyncOrNoSelectedChunk = childrenOption || asyncOption;
->>>>>>> 33818bcb
 
 		if(Array.isArray(selectedChunks)) {
 			return allChunks.filter(chunk => {
@@ -280,11 +257,7 @@
 
 		if(asyncOrNoSelectedChunk) {
 			let affectedChunks = new Set();
-<<<<<<< HEAD
-			this.getAffectedUnnamedChunks(affectedChunks, targetChunk, asyncOption, deepChildrenOption);
-=======
 			this.getAffectedUnnamedChunks(affectedChunks, targetChunk, targetChunk, asyncOption, deepChildrenOption);
->>>>>>> 33818bcb
 			return Array.from(affectedChunks);
 		}
 
