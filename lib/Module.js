/*
	MIT License http://www.opensource.org/licenses/mit-license.php
	Author Tobias Koppers @sokra
*/
"use strict";

const util = require("util");

const DependenciesBlock = require("./DependenciesBlock");
const ModuleReason = require("./ModuleReason");
const SortableSet = require("./util/SortableSet");
const Template = require("./Template");

const EMPTY_RESOLVE_OPTIONS = {};

let debugId = 1000;

const sortById = (a, b) => {
	return a.id - b.id;
};

const sortByDebugId = (a, b) => {
	return a.debugId - b.debugId;
};

class Module extends DependenciesBlock {

	constructor(type) {
		super();
		this.type = type;

		// Unique Id
		this.debugId = debugId++;

		// Hash
		this.hash = undefined;
		this.renderedHash = undefined;

		// Info from Factory
		// TODO refactor: pass as constructor argument
		this.context = null;
		this.resolveOptions = EMPTY_RESOLVE_OPTIONS;
		this.factoryMeta = {};

		// Info from Build
		this.warnings = [];
		this.errors = [];
		this.buildMeta = undefined;
		this.buildInfo = undefined;

		// Graph (per Compilation)
		this.reasons = [];
		this._chunks = new SortableSet(undefined, sortById);

		// Info from Compilation (per Compilation)
		this.id = null;
		this.index = null;
		this.index2 = null;
		this.depth = null;
		this.issuer = null;
		this.profile = undefined;
		this.prefetched = false;
		this.built = false;

		// Info from Optimization (per Compilation)
		this.used = null;
		this.usedExports = null;
		this.optimizationBailout = [];

		// delayed operations
		this._rewriteChunkInReasons = undefined;
	}

	get exportsArgument() {
		return this.buildInfo && this.buildInfo.exportsArgument || "exports";
	}

	get moduleArgument() {
		return this.buildInfo && this.buildInfo.moduleArgument || "module";
	}

	disconnect() {
		this.hash = undefined;
		this.renderedHash = undefined;

		this.reasons.length = 0;
		this._rewriteChunkInReasons = undefined;
		this._chunks.clear();

		this.id = null;
		this.index = null;
		this.index2 = null;
		this.depth = null;
		this.issuer = null;
		this.profile = undefined;
		this.prefetched = false;
		this.built = false;

		this.used = null;
		this.usedExports = null;
		this.optimizationBailout.length = 0;
		super.disconnect();
	}

	unseal() {
		this.id = null;
		this.index = null;
		this.index2 = null;
		this.depth = null;
		this._chunks.clear();
		super.unseal();
	}

	setChunks(chunks) {
		this._chunks = new SortableSet(chunks, sortById);
	}

	addChunk(chunk) {
		if(this._chunks.has(chunk))
			return false;
		this._chunks.add(chunk);
		return true;
	}

	removeChunk(chunk) {
		if(this._chunks.delete(chunk)) {
			chunk.removeModule(this);
			return true;
		}
		return false;
	}

	isInChunk(chunk) {
		return this._chunks.has(chunk);
	}

	isEntryModule() {
		for(const chunk of this._chunks) {
			if(chunk.entryModule === this)
				return true;
		}
		return false;
	}

	get optional() {
		return this.reasons.length > 0 && this.reasons.every(r => r.dependency && r.dependency.optional);
	}

	getChunks() {
		return Array.from(this._chunks);
	}

	getNumberOfChunks() {
		return this._chunks.size;
	}

	get chunksIterable() {
		return this._chunks;
	}

	hasEqualsChunks(otherModule) {
		if(this._chunks.size !== otherModule._chunks.size) return false;
		this._chunks.sortWith(sortByDebugId);
		otherModule._chunks.sortWith(sortByDebugId);
		const a = this._chunks[Symbol.iterator]();
		const b = otherModule._chunks[Symbol.iterator]();
		while(true) { // eslint-disable-line
			const aItem = a.next();
			const bItem = b.next();
			if(aItem.done) return true;
			if(aItem.value !== bItem.value) return false;
		}
	}

	addReason(module, dependency, explanation) {
		this.reasons.push(new ModuleReason(module, dependency, explanation));
	}

	removeReason(module, dependency) {
		for(let i = 0; i < this.reasons.length; i++) {
			let r = this.reasons[i];
			if(r.module === module && r.dependency === dependency) {
				this.reasons.splice(i, 1);
				return true;
			}
		}
		return false;
	}

	hasReasonForChunk(chunk) {
		if(this._rewriteChunkInReasons) {
			for(const operation of this._rewriteChunkInReasons)
				this._doRewriteChunkInReasons(operation.oldChunk, operation.newChunks);
			this._rewriteChunkInReasons = undefined;
		}
		for(let i = 0; i < this.reasons.length; i++) {
			if(this.reasons[i].hasChunk(chunk))
				return true;
		}
		return false;
	}

	hasReasons() {
		return this.reasons.length > 0;
	}

	rewriteChunkInReasons(oldChunk, newChunks) {
		// This is expensive. Delay operation until we really need the data
		if(this._rewriteChunkInReasons === undefined)
			this._rewriteChunkInReasons = [];
		this._rewriteChunkInReasons.push({
			oldChunk,
			newChunks
		});
	}

	_doRewriteChunkInReasons(oldChunk, newChunks) {
		for(let i = 0; i < this.reasons.length; i++) {
			this.reasons[i].rewriteChunks(oldChunk, newChunks);
		}
	}

	isUsed(exportName) {
		if(!exportName) return this.used !== false;
		if(this.used === null || this.usedExports === null) return exportName;
		if(!this.used) return false;
		if(!this.usedExports) return false;
		if(this.usedExports === true) return exportName;
		let idx = this.usedExports.indexOf(exportName);
		if(idx < 0) return false;

		// Mangle export name if possible
		if(this.isProvided(exportName)) {
			if(this.buildMeta.exportsType === "namespace")
				return Template.numberToIdentifer(idx);
			else if(this.buildMeta.exportsType === "named" && !this.usedExports.includes("default"))
				return Template.numberToIdentifer(idx);
		}
		return exportName;
	}

	isProvided(exportName) {
		if(!Array.isArray(this.buildMeta.providedExports))
			return null;
		return this.buildMeta.providedExports.includes(exportName);
	}

	toString() {
		return `Module[${this.id || this.debugId}]`;
	}

	needRebuild(fileTimestamps, contextTimestamps) {
		return true;
	}

	updateHash(hash) {
		hash.update(`${this.id}`);
		hash.update(JSON.stringify(this.usedExports));
		super.updateHash(hash);
	}

	sortItems(sortChunks) {
		super.sortItems();
		if(sortChunks)
			this._chunks.sort();
		this.reasons.sort((a, b) => {
			if(a.module === b.module) return 0;
			if(!a.module) return -1;
			if(!b.module) return 1;
			return sortById(a.module, b.module);
		});
		if(Array.isArray(this.usedExports)) {
			this.usedExports.sort();
		}
	}

	unbuild() {
		this.dependencies.length = 0;
		this.blocks.length = 0;
		this.variables.length = 0;
		this.buildMeta = undefined;
		this.buildInfo = undefined;
		this.disconnect();
	}

	get arguments() {
		throw new Error("Module.arguments was removed, there is no replacement.");
	}

	set arguments(value) {
		throw new Error("Module.arguments was removed, there is no replacement.");
	}
}

// TODO remove in webpack 5
<<<<<<< HEAD
=======
Object.defineProperty(Module.prototype, "forEachChunk", {
	configurable: false,
	value: util.deprecate(function(fn) {
		this._chunks.forEach(fn);
	}, "Module.forEachChunk: Use for(const chunk of module.chunksIterable) instead")
});

// TODO remove in webpack 5
Object.defineProperty(Module.prototype, "mapChunks", {
	configurable: false,
	value: util.deprecate(function(fn) {
		return Array.from(this._chunks, fn);
	}, "Module.mapChunks: Use Array.from(module.chunksIterable, fn) instead")
});

>>>>>>> 7de03f29
Object.defineProperty(Module.prototype, "entry", {
	configurable: false,
	get() {
		throw new Error("Module.entry was removed. Use Chunk.entryModule");
	},
	set() {
		throw new Error("Module.entry was removed. Use Chunk.entryModule");
	}
});

<<<<<<< HEAD
// TODO remove in webpack 5
=======
Object.defineProperty(Module.prototype, "chunks", {
	configurable: false,
	get: util.deprecate(function() {
		return this._chunks.getFromCache(getFrozenArray);
	}, "Module.chunks: Use Module.chunksIterable/getNumberOfChunks/isInChunk/addChunk/removeChunk instead"),
	set() {
		throw new Error("Readonly. Use Module.addChunk/removeChunk to modify chunks.");
	}
});

>>>>>>> 7de03f29
Object.defineProperty(Module.prototype, "meta", {
	configurable: false,
	get: util.deprecate(function() {
		return this.buildMeta;
	}, "Module.meta was renamed to Module.buildMeta"),
	set: util.deprecate(function(value) {
		this.buildMeta = value;
	}, "Module.meta was renamed to Module.buildMeta"),
});

Module.prototype.identifier = null;
Module.prototype.readableIdentifier = null;
Module.prototype.build = null;
Module.prototype.source = null;
Module.prototype.size = null;
Module.prototype.nameForCondition = null;

module.exports = Module;<|MERGE_RESOLUTION|>--- conflicted
+++ resolved
@@ -293,8 +293,6 @@
 }
 
 // TODO remove in webpack 5
-<<<<<<< HEAD
-=======
 Object.defineProperty(Module.prototype, "forEachChunk", {
 	configurable: false,
 	value: util.deprecate(function(fn) {
@@ -310,7 +308,7 @@
 	}, "Module.mapChunks: Use Array.from(module.chunksIterable, fn) instead")
 });
 
->>>>>>> 7de03f29
+// TODO remove in webpack 5
 Object.defineProperty(Module.prototype, "entry", {
 	configurable: false,
 	get() {
@@ -321,20 +319,7 @@
 	}
 });
 
-<<<<<<< HEAD
 // TODO remove in webpack 5
-=======
-Object.defineProperty(Module.prototype, "chunks", {
-	configurable: false,
-	get: util.deprecate(function() {
-		return this._chunks.getFromCache(getFrozenArray);
-	}, "Module.chunks: Use Module.chunksIterable/getNumberOfChunks/isInChunk/addChunk/removeChunk instead"),
-	set() {
-		throw new Error("Readonly. Use Module.addChunk/removeChunk to modify chunks.");
-	}
-});
-
->>>>>>> 7de03f29
 Object.defineProperty(Module.prototype, "meta", {
 	configurable: false,
 	get: util.deprecate(function() {
