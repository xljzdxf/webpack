--- conflicted
+++ resolved
@@ -86,13 +86,8 @@
   "scripts": {
     "test": "mocha --harmony --check-leaks",
     "travis": "npm run cover -- --report lcovonly",
-<<<<<<< HEAD
-    "appveyor": "mocha --harmony --full-trace",
-    "build:examples":"cd examples && node buildAll.js",
-=======
     "appveyor": "mocha --harmony",
     "build:examples": "cd examples && node buildAll.js",
->>>>>>> 5288f2ec
     "pretest": "npm run lint-files",
     "postcover": "npm run lint-files && npm run nsp",
     "lint-files": "npm run lint && npm run beautify-lint && npm run lint-file-standard",
